--- conflicted
+++ resolved
@@ -884,90 +884,6 @@
 
                 switch (item.XmlParticle)
                 {
-<<<<<<< HEAD
-                    var elementQualifiedName = element.ElementSchemaType.QualifiedName;
-
-                    if (elementQualifiedName.IsEmpty)
-                    {
-                        elementQualifiedName = element.RefName;
-
-                        if (elementQualifiedName.IsEmpty)
-                        {
-                            // inner type, have to generate a type name
-                            var typeModelName = xmlParticle is XmlSchemaGroupRef groupRef ? groupRef.RefName : typeModel.XmlSchemaName;
-                            var typeName = _configuration.NamingProvider.PropertyNameFromElement(typeModelName.Name, element.QualifiedName.Name, element);
-                            elementQualifiedName = new XmlQualifiedName(typeName, typeModel.XmlSchemaName.Namespace);
-                            // try to avoid name clashes
-                            if (NameExists(elementQualifiedName))
-                            {
-                                elementQualifiedName = new[] { "Item", "Property", "Element" }
-                                    .Select(s => new XmlQualifiedName(elementQualifiedName.Name + s, elementQualifiedName.Namespace))
-                                    .First(n => !NameExists(n));
-                            }
-                        }
-                    }
-
-                    var effectiveElement = substitute?.Element ?? element;
-                    var isNullableByChoice = IsNullableByChoice(item.XmlParent);
-                    var propertyName = _configuration.NamingProvider.ElementNameFromQualifiedName(effectiveElement.QualifiedName, effectiveElement);
-                    var originalPropertyName = propertyName;
-                    if (propertyName == typeModel.Name)
-                    {
-                        propertyName += "Property"; // member names cannot be the same as their enclosing type
-                    }
-
-                    propertyName = typeModel.GetUniquePropertyName(propertyName);
-
-                    property = new PropertyModel(_configuration)
-                    {
-                        OwningType = typeModel,
-                        XmlSchemaName = effectiveElement.QualifiedName,
-                        Name = propertyName,
-                        OriginalPropertyName = originalPropertyName,
-                        Type = substitute?.Type ?? CreateTypeModel(element.ElementSchemaType, elementQualifiedName),
-                        IsNillable = element.IsNillable,
-                        IsNullable = item.MinOccurs < 1.0m || isNullableByChoice,
-                        IsCollection = item.MaxOccurs > 1.0m || particle.MaxOccurs > 1.0m, // http://msdn.microsoft.com/en-us/library/vstudio/d3hx2s7e(v=vs.100).aspx
-                        DefaultValue = element.DefaultValue ?? ((item.MinOccurs >= 1.0m && !isNullableByChoice) ? element.FixedValue : null),
-                        FixedValue = element.FixedValue,
-                        XmlNamespace = !string.IsNullOrEmpty(effectiveElement.QualifiedName.Namespace) && effectiveElement.QualifiedName.Namespace != typeModel.XmlSchemaName.Namespace
-                            ? effectiveElement.QualifiedName.Namespace : null,
-                        XmlParticle = item.XmlParticle,
-                        XmlParent = item.XmlParent,
-                        Particle = item
-                    };
-
-                    if (element.Form == XmlSchemaForm.None)
-                    {
-                        if (element.RefName != null && !element.RefName.IsEmpty)
-                            property.Form = XmlSchemaForm.Qualified;
-                        else
-                            property.Form = element.GetSchema().ElementFormDefault;
-                    }
-                    else
-                        property.Form = element.Form;
-
-                    if (property.IsArray && !_configuration.GenerateComplexTypesForCollections)
-                    {
-                        property.Type.Namespace.Types.Remove(property.Type.Name);
-                    }
-                }
-                else
-                {
-                    if (item.XmlParticle is XmlSchemaAny any)
-                    {
-                        property = new PropertyModel(_configuration)
-                        {
-                            OwningType = typeModel,
-                            Name = "Any",
-                            Type = new SimpleModel(_configuration) { ValueType = (_configuration.UseXElementForAny ? typeof(XElement) : typeof(XmlElement)), UseDataTypeAttribute = false },
-                            IsNullable = item.MinOccurs < 1.0m || IsNullableByChoice(item.XmlParent),
-                            IsCollection = item.MaxOccurs > 1.0m || particle.MaxOccurs > 1.0m, // http://msdn.microsoft.com/en-us/library/vstudio/d3hx2s7e(v=vs.100).aspx
-                            IsAny = true,
-                            XmlParticle = item.XmlParticle,
-                            XmlParent = item.XmlParent,
-                            Particle = item
-=======
                     // ElementSchemaType must be non-null. This is not the case when maxOccurs="0".
                     case XmlSchemaElement element when element.ElementSchemaType != null:
                         property = PropertyFromElement(owningTypeModel, element, particle, item, substitute);
@@ -977,7 +893,6 @@
                         {
                             ValueType = _configuration.UseXElementForAny ? typeof(XElement) : typeof(XmlElement),
                             UseDataTypeAttribute = false
->>>>>>> c7c13a16
                         };
                         property = new PropertyModel(_configuration, "Any", typeModel, owningTypeModel) { IsAny = true };
                         property.SetFromParticles(particle, item, item.MinOccurs >= 1.0m && !IsNullableByChoice(item.XmlParent));
@@ -1018,30 +933,6 @@
         }
 
         private static bool IsNullableByChoice(XmlSchemaObject parent)
-<<<<<<< HEAD
-        {
-            while (parent != null)
-            {
-                switch (parent)
-                {
-                    case XmlSchemaChoice:
-                        return true;
-                    // Any ancestor element between the current item and the
-                    // choice would already have been forced to nullable.
-                    case XmlSchemaElement:
-                    case XmlSchemaParticle p when p.MinOccurs < 1.0m:
-                        return false;
-                    default:
-                        break;
-                }
-                parent = parent.Parent;
-            }
-            return false;
-        }
-
-        private NamespaceModel CreateNamespaceModel(Uri source, XmlQualifiedName qualifiedName)
-=======
->>>>>>> c7c13a16
         {
             while (parent != null)
             {
